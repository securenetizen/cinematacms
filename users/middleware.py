from django.http import HttpResponseRedirect, Http404
from allauth.mfa.utils import is_mfa_enabled
from cms.permissions import user_requires_mfa, should_enforce_mfa_on_path

class AdminMFAMiddleware:
  def __init__(self, get_response):
      self.get_response = get_response

  def __call__(self, request):
<<<<<<< HEAD
    # Only check admin paths, NEVER upload paths
    if (request.path.startswith('/admin_for_cinemata_xy/') and 
      not request.path.startswith('/fu/') and  # Exclude file uploads
      not request.path.startswith('/api/') and   # Exclude API endpoints
			not request.path.startswith('/manage/')): # Exclude user management endpoints
      
=======
    if should_enforce_mfa_on_path(request.path):
>>>>>>> 6a65ece6
      if not request.user.is_authenticated:
        return HttpResponseRedirect('/accounts/login/')
      if user_requires_mfa(request.user):
         if not is_mfa_enabled(request.user):
            return HttpResponseRedirect('/accounts/2fa/totp/activate')

    response = self.get_response(request)
    return response<|MERGE_RESOLUTION|>--- conflicted
+++ resolved
@@ -7,16 +7,7 @@
       self.get_response = get_response
 
   def __call__(self, request):
-<<<<<<< HEAD
-    # Only check admin paths, NEVER upload paths
-    if (request.path.startswith('/admin_for_cinemata_xy/') and 
-      not request.path.startswith('/fu/') and  # Exclude file uploads
-      not request.path.startswith('/api/') and   # Exclude API endpoints
-			not request.path.startswith('/manage/')): # Exclude user management endpoints
-      
-=======
     if should_enforce_mfa_on_path(request.path):
->>>>>>> 6a65ece6
       if not request.user.is_authenticated:
         return HttpResponseRedirect('/accounts/login/')
       if user_requires_mfa(request.user):
