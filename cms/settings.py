import os
from pathlib import Path
from celery.schedules import crontab
from .settings_utils import get_whisper_cpp_paths

# PORTAL SETTINGS
PORTAL_NAME = "EngageMedia Video"  #  this is shown on several places, eg on contact email, or html title
LANGUAGE_CODE = "en-us"
TIME_ZONE = "Europe/London"
<<<<<<< HEAD

=======
>>>>>>> d00423f2
ALLOWED_HOSTS = [
    "127.0.0.1",
    "localhost",
    "cinemata.org",
    "www.cinemata.org",
<<<<<<< HEAD
    "upload.cinemata.org",
    ".cinemata.org",
]

# CSRF Trusted Origins for upload subdomain
CSRF_TRUSTED_ORIGINS = [
    "https://cinemata.org",
    "https://www.cinemata.org",
    "https://upload.cinemata.org",
]

# Cookie Settings for Cross-Domain Support
# NOTE: For production, set these to your parent domain, e.g., ".yourdomain.org"
SESSION_COOKIE_DOMAIN = ".cinemata.org"
CSRF_COOKIE_DOMAIN = ".cinemata.org"
SESSION_COOKIE_SAMESITE = 'None'
SESSION_COOKIE_SECURE = True
CSRF_COOKIE_SAMESITE = 'None'
CSRF_COOKIE_SECURE = True


# Cors section
CORS_ALLOWED_ORIGINS = [
    "https://cinemata.org",
    "https://www.cinemata.org",
    "https://upload.cinemata.org",
]
CORS_ALLOW_CREDENTIALS = True

# Import default headers to extend them
from corsheaders.defaults import default_headers

CORS_ALLOW_HEADERS = default_headers + (
    'x-requested-with',     # Add X-Requested-With
    'if-modified-since',    # Add If-Modified-Since
    'cache-control',        # Add Cache-Control
    'content-type',         # Add Content-Type (important for application/json etc.)
    'range',                # Add Range
    'dnt',               # Generally not needed as DNT is safelisted
    'user-agent',        # Generally not needed as User-Agent is safelisted
)
#crucial for exposing response headers to frontend JavaScript
CORS_EXPOSE_HEADERS = [
    'Content-Length',
    'Content-Range',
]


=======
]
>>>>>>> d00423f2
INTERNAL_IPS = "127.0.0.1"
FRONTEND_HOST = "http://cinemata.org"
SSL_FRONTEND_HOST = FRONTEND_HOST.replace("http", "https")

<<<<<<< HEAD
# Upload subdomain configuration
UPLOAD_SUBDOMAIN = os.getenv('UPLOAD_SUBDOMAIN', 'upload.cinemata.org')

=======
>>>>>>> d00423f2
BASE_DIR = os.path.dirname(os.path.dirname(os.path.abspath(__file__)))

AUTHENTICATION_BACKENDS = (
    "django.contrib.auth.backends.ModelBackend",
    "allauth.account.auth_backends.AuthenticationBackend",
)

INSTALLED_APPS = [
    "django.contrib.admin",
    "django.contrib.auth",
    "allauth",
    "allauth.account",
    "allauth.socialaccount",
    "allauth.mfa",
    "django.contrib.contenttypes",
    "django.contrib.sessions",
    "django.contrib.messages",
    "django.contrib.staticfiles",
    "django.contrib.sites",
    "rest_framework",
    "rest_framework.authtoken",
    "imagekit",
    "files.apps.FilesConfig",
    "users.apps.UsersConfig",
    "actions.apps.ActionsConfig",
    "debug_toolbar",
    "mptt",
    "crispy_forms",
    "uploader.apps.UploaderConfig",
    "djcelery_email",
    "tinymce",
    "captcha",
]

MIDDLEWARE = [
<<<<<<< HEAD
    "corsheaders.middleware.CorsMiddleware",
=======
>>>>>>> d00423f2
    "django.middleware.security.SecurityMiddleware",
    "django.contrib.sessions.middleware.SessionMiddleware",
    "django.middleware.common.CommonMiddleware",
    "django.middleware.csrf.CsrfViewMiddleware",
    "django.contrib.auth.middleware.AuthenticationMiddleware",
    "django.contrib.messages.middleware.MessageMiddleware",
    "django.middleware.clickjacking.XFrameOptionsMiddleware",
    "debug_toolbar.middleware.DebugToolbarMiddleware",
    "allauth.account.middleware.AccountMiddleware",
    "users.middleware.AdminMFAMiddleware",
]

ROOT_URLCONF = "cms.urls"

TEMPLATES = [
    {
        "BACKEND": "django.template.backends.django.DjangoTemplates",
        "DIRS": ["templates"],
        "APP_DIRS": True,
        "OPTIONS": {
            "context_processors": [
                "django.template.context_processors.debug",
                "django.template.context_processors.request",
                "django.contrib.auth.context_processors.auth",
                "django.template.context_processors.media",
                "django.contrib.messages.context_processors.messages",
                "files.context_processors.stuff",
                'cms.context_processors.ui_settings',
            ],
        },
    },
]

WSGI_APPLICATION = "cms.wsgi.application"

AUTH_PASSWORD_VALIDATORS = [
    {
        # Checks the similarity between the password and a set of attributes of the user.
        "NAME": "users.password_validators.CustomUserAttributeSimilarityValidator",
        "OPTIONS": {
            "user_attributes": ("username", "email", "first_name", "last_name"),
            "max_similarity": 0.7,
        },
    },
    {
        # Checks whether the password meets a minimum length.
        "NAME": "users.password_validators.CustomMinimumLengthValidator",
        "OPTIONS": {
            "min_length": 14,
        },
    },
    {
        # Checks whether the password occurs in a list of common passwords
        "NAME": "users.password_validators.CustomCommonPasswordValidator",
    },
    {
        # Checks whether the password 'isnt entirely numeric
        "NAME": "users.password_validators.CustomNumericPasswordValidator",
    },
]


FILE_UPLOAD_HANDLERS = [
    "django.core.files.uploadhandler.TemporaryFileUploadHandler",
]

LOGS_DIR = os.path.join(BASE_DIR, "logs")

LOGGING = {
    "version": 1,
    "disable_existing_loggers": False,
    "handlers": {
        "file": {
            "level": "ERROR",
            "class": "logging.FileHandler",
            "filename": os.path.join(LOGS_DIR, "debug.log"),
        },
    },
    "loggers": {
        "django": {
            "handlers": ["file"],
            "level": "ERROR",
            "propagate": True,
        },
    },
}

DATABASES = {
    "default": {
        "ENGINE": "django.db.backends.postgresql",
        "NAME": "mediacms_production",
        "HOST": "127.0.0.1",
        "PORT": "5432",
        "USER": "mediacms",
        "PASSWORD": "mediacms",
        "TEST": {
            "MIRROR": "default",  # mirror - default enables you to work on the database's copy
            "MIGRATE": False,
        },
    }
}

DEFAULT_AUTO_FIELD = 'django.db.models.AutoField'


REDIS_LOCATION = "redis://127.0.0.1:6379/1"
CACHES = {
    "default": {
        "BACKEND": "django_redis.cache.RedisCache",
        "LOCATION": REDIS_LOCATION,
        "OPTIONS": {
            "CLIENT_CLASS": "django_redis.client.DefaultClient",
        },
    }
}

SESSION_ENGINE = "django.contrib.sessions.backends.cache"
SESSION_CACHE_ALIAS = "default"
USE_I18N = True
USE_L10N = True
USE_TZ = True
SITE_ID = 1

# Security improvements
SESSION_COOKIE_AGE = 28800  # 8 hours in seconds
CSRF_COOKIE_AGE = None  # Make CSRF token session-based

STATIC_URL = "/static/"  #  where js/css files are stored on the filesystem
MEDIA_ROOT = BASE_DIR + "/media_files/"  #  where uploaded + encoded media are stored
MEDIA_URL = "/media/"  #  URL where static files are served from the server
STATIC_ROOT = BASE_DIR + "/static/"

AUTH_USER_MODEL = "users.User"
LOGIN_REDIRECT_URL = "/"


# CELERY STUFF
BROKER_URL = REDIS_LOCATION
CELERY_RESULT_BACKEND = BROKER_URL
CELERY_ACCEPT_CONTENT = ["application/json"]
CELERY_TASK_SERIALIZER = "json"
CELERY_RESULT_SERIALIZER = "json"
CELERY_TIMEZONE = TIME_ZONE
CELERY_SOFT_TIME_LIMIT = 2 * 60 * 60
CELERY_WORKER_PREFETCH_MULTIPLIER = 1
CELERYD_PREFETCH_MULTIPLIER = 1

CELERY_BEAT_SCHEDULE = {
    #    'check_running_states': {
    #        'task': 'check_running_states',
    #        'schedule': crontab(minute='*/10'),
    #    },
    #    'check_pending_states': {
    #        'task': 'check_pending_states',
    #        'schedule': crontab(minute='*/120'),
    #    },
    #    'check_media_states': {
    #        'task': 'check_media_states',
    #        'schedule': crontab(hour='*/10'),
    #    },
    # clear expired sessions, every sunday 1.01am. By default Django has 2week expire date
    "clear_sessions": {
        "task": "clear_sessions",
        "schedule": crontab(hour=1, minute=1, day_of_week=6),
    },
    "get_list_of_popular_media": {
        "task": "get_list_of_popular_media",
        "schedule": crontab(hour="*/10"),
    },
    "update_listings_thumbnails": {
        "task": "update_listings_thumbnails",
        "schedule": crontab(hour="*/30"),
    },
    #     "schedule": timedelta(seconds=5),
    #     "args": (16, 16)
}
# TODO: beat, delete chunks from media root
# chunks_dir after xx days...(also uploads_dir)


# protection agains anonymous users
# per ip address limit, for actions as like/dislike/report
TIME_TO_ACTION_ANONYMOUS = 10 * 60

# django-allauth settings
ACCOUNT_SESSION_REMEMBER = True
ACCOUNT_LOGIN_METHODS = {'username', 'email'}
ACCOUNT_SIGNUP_FIELDS = ['email*', 'username*', 'password1*']
ACCOUNT_EMAIL_VERIFICATION = "optional"  # 'mandatory' 'none'
ACCOUNT_LOGIN_ON_EMAIL_CONFIRMATION = True
ACCOUNT_USERNAME_MIN_LENGTH = "4"
ACCOUNT_ADAPTER = "users.adapter.MyAccountAdapter"
ACCOUNT_SIGNUP_FORM_CLASS = "users.forms.SignupForm"
ACCOUNT_USERNAME_VALIDATORS = "users.validators.custom_username_validators"
ACCOUNT_LOGIN_ON_PASSWORD_RESET = True
ACCOUNT_EMAIL_CONFIRMATION_EXPIRE_DAYS = 1
ACCOUNT_LOGIN_BY_CODE_ENABLED = True

# MFA custom configurations here
MFA_FORMS = {
    "authenticate": "users.forms.CustomAuthenticateForm",
    "reauthenticate": "users.forms.CustomReauthenticateTOTPForm",
    "activate_totp": "users.forms.CustomActivateTOTPForm",
}
MFA_RECOVERY_CODE_COUNT = 10
MFA_RECOVERY_CODE_DIGITS = 12
MFA_TOTP_TOLERANCE = 120
MFA_SUPPORTED_TYPES = ["totp", "recovery_codes"]
MFA_TOTP_ISSUER = "Cinemata"

# registration won't be open, might also consider to remove links for register
USERS_CAN_SELF_REGISTER = True

RESTRICTED_DOMAINS_FOR_USER_REGISTRATION = ["xxx.com", "emaildomainwhatever.com"]

# valid options include 'all', 'email_verified', 'advancedUser'
CAN_ADD_MEDIA = "all"

# django rest settings
REST_FRAMEWORK = {
    "DEFAULT_AUTHENTICATION_CLASSES": (
        "rest_framework.authentication.SessionAuthentication",
        "rest_framework.authentication.BasicAuthentication",
        "rest_framework.authentication.TokenAuthentication",
    ),
    "DEFAULT_PAGINATION_CLASS": "rest_framework.pagination.PageNumberPagination",
    "PAGE_SIZE": 50,
    "DEFAULT_PARSER_CLASSES": [
        "rest_framework.parsers.JSONParser",
    ],
    "DEFAULT_RENDERER_CLASSES": [
        "rest_framework.renderers.JSONRenderer",
    ],
}


# cinematacms related
# Portal workflow options:
# 'public' - All uploads are public by default
# 'private' - All uploads are private by default (requires manual approval)
# 'unlisted' - All uploads are unlisted by default
# 'private_verified' - Regular users: private, Trusted users: unlisted (RECOMMENDED)
PORTAL_WORKFLOW = "private_verified"

TEMP_DIRECTORY = "/tmp"  # Don't use a temp directory inside BASE_DIR!!!

MEDIA_UPLOAD_DIR = "original/"
MEDIA_ENCODING_DIR = "encoded/"
THUMBNAIL_UPLOAD_DIR = os.path.join(MEDIA_UPLOAD_DIR, "thumbnails/")
SUBTITLES_UPLOAD_DIR = os.path.join(MEDIA_UPLOAD_DIR, "subtitles/")
HLS_DIR = os.path.join(MEDIA_ROOT, "hls/")

FFMPEG_COMMAND = "ffmpeg"  # this is the path
FFPROBE_COMMAND = "ffprobe"  # this is the path
MP4HLS = "mp4hls"

ALLOW_ANONYMOUS_ACTIONS = ["report", "like", "dislike", "watch"]  # need be a list
MASK_IPS_FOR_ACTIONS = True
# how many seconds a process in running state without reporting progress is
# considered as stale...unfortunately v9 seems to not include time
# some times so raising this high
RUNNING_STATE_STALE = 60 * 60 * 2

# how many times an item need be reported
# to get to private state automatically
REPORTED_TIMES_THRESHOLD = 10

MEDIA_IS_REVIEWED = True  # whether an admin needs to review a media file.
# By default consider this is not needed.
# If set to False, then each new media need be reviewed

# if set to True the url for original file is returned to the API.
SHOW_ORIGINAL_MEDIA = True
# Keep in mind that nginx will serve the file unless there's
# some authentication taking place. Check nginx file and setup a
# basic http auth user/password if you want to restrict access

MAX_MEDIA_PER_PLAYLIST = 70
FRIENDLY_TOKEN_LEN = 9

# for videos, after that duration get split into chunks
# and encoded independently
CHUNKIZE_VIDEO_DURATION = 60 * 5
# aparently this has to be smaller than VIDEO_CHUNKIZE_DURATION
VIDEO_CHUNKS_DURATION = 60 * 4

# always get these two, even if upscaling
MINIMUM_RESOLUTIONS_TO_ENCODE = [240, 360]

# NOTIFICATIONS
USERS_NOTIFICATIONS = {
    "MEDIA_ADDED": True,
    "MEDIA_ENCODED": False,
    "MEDIA_REPORTED": False,
}

ADMINS_NOTIFICATIONS = {
    "NEW_USER": True,
    "MEDIA_ADDED": True,
    "MEDIA_ENCODED": False,
    "MEDIA_REPORTED": True,
}

MAX_CHARS_FOR_COMMENT = 10000  # so that it doesn't end up huge

# this is for fineuploader - media uploads
UPLOAD_DIR = "uploads/"
CHUNKS_DIR = "chunks/"
# bytes, size of uploaded media
UPLOAD_MAX_SIZE = 800 * 1024 * 1000 * 5

# number of files to upload using fineuploader at once
UPLOAD_MAX_FILES_NUMBER = 100
CONCURRENT_UPLOADS = True
CHUNKS_DONE_PARAM_NAME = "done"
FILE_STORAGE = "django.core.files.storage.DefaultStorage"


# valid options: content, author
RELATED_MEDIA_STRATEGY = "content"

# These are passed on every request
LOAD_FROM_CDN = True  # if set to False will not fetch external content
LOGIN_ALLOWED = True  # whether the login button appears
REGISTER_ALLOWED = True  # whether the register button appears
UPLOAD_MEDIA_ALLOWED = True  # whether the upload media button appears
CAN_LIKE_MEDIA = True  # whether the like media appears
CAN_DISLIKE_MEDIA = True  # whether the dislike media appears
CAN_REPORT_MEDIA = True  # whether the report media appears
CAN_SHARE_MEDIA = True  # whether the share media appears

# experimental functionality for user ratings
ALLOW_RATINGS = False
ALLOW_RATINGS_CONFIRMED_EMAIL_ONLY = False

X_FRAME_OPTIONS = "ALLOWALL"
EMAIL_BACKEND = "djcelery_email.backends.CeleryEmailBackend"
CELERY_EMAIL_TASK_CONFIG = {
    "queue": "short_tasks",
}

PRE_UPLOAD_MEDIA_MESSAGE = ""

POST_UPLOAD_AUTHOR_MESSAGE_UNLISTED_NO_COMMENTARY = ""
# a message to be shown on the author of a media file and only
# only in case where unlisted workflow is used and no commentary
# exists

CANNOT_ADD_MEDIA_MESSAGE = ""


# settings specific to unlisted workflow
UNLISTED_WORKFLOW_MAKE_PUBLIC_UPON_COMMENTARY_ADD = False
UNLISTED_WORKFLOW_MAKE_PRIVATE_UPON_COMMENTARY_DELETE = False

MP4HLS_COMMAND = (
    "/home/cinemata/cinematacms/Bento4-SDK-1-6-0-632.x86_64-unknown-linux/bin/mp4hls"
)


DEBUG = False

DEFAULT_FROM_EMAIL = "info@mediacms.io"
EMAIL_HOST_PASSWORD = "xyz"
EMAIL_HOST_USER = "info@mediacms.io"
EMAIL_USE_TLS = True
SERVER_EMAIL = DEFAULT_FROM_EMAIL
EMAIL_HOST = "mediacms.io"
EMAIL_PORT = 587
ADMIN_EMAIL_LIST = ["info@mediacms.io"]

TINYMCE_DEFAULT_CONFIG = {
    "theme": "silver",
    "height": 500,
    "resize": "both",
    "menubar": "file edit view insert format tools table help",
    "menu": {
        "format": {
            "title": "Format",
            "items": "blocks | bold italic underline strikethrough superscript subscript code | "
            "fontfamily fontsize align lineheight | "
            "forecolor backcolor removeformat",
        },
    },
    "plugins": "advlist,autolink,autosave,lists,link,image,charmap,print,preview,anchor,"
    "searchreplace,visualblocks,code,fullscreen,insertdatetime,media,table,paste,directionality,"
    "code,help,wordcount,emoticons,file,image,media",
    "toolbar": "undo redo | code preview | blocks | "
    "bold italic | alignleft aligncenter "
    "alignright alignjustify ltr rtl | bullist numlist outdent indent | "
    "removeformat | restoredraft help | image media",
    "branding": False,  # remove branding
    "promotion": False,  # remove promotion
    "content_css": "/static/lib/tinymce/tinymce_editor.css",  # extra css to load on the body of the editor
    "body_class": "page-main-inner custom-page-wrapper",  # class of the body element in tinymce
    "block_formats": "Paragraph=p; Heading 1=h1; Heading 2=h2; Heading 3=h3;",
    "formats": {  # customize h2 to always have emphasis-large class
        "h2": {"block": "h2", "classes": "emphasis-large"},
    },
    "font_family_formats": (
        "Amulya='Amulya',sans-serif;Facultad='Facultad',sans-serif;"
    ),
    "font_css": "/static/lib/Amulya/amulya.css,/static/lib/Facultad/Facultad-Regular.css",
    "font_size_formats": "16px 18px 24px 32px",
    "images_upload_url": "/tinymce/upload/",
    "images_upload_handler": "tinymce.views.upload_image",
    "automatic_uploads": True,
    "file_picker_types": "image",
    "paste_data_images": True,
    "paste_as_text": False,
    "paste_enable_default_filters": True,
    "paste_word_valid_elements": "b,strong,i,em,h1,h2,h3,h4,h5,h6,p,br,a,ul,ol,li",
    "paste_retain_style_properties": "all",
    "paste_remove_styles": False,
    "paste_merge_formats": True,
    "sandbox_iframes": False,
}

# settings that are related with UX/appearance
# whether a featured item appears enlarged with player on index page
VIDEO_PLAYER_FEATURED_VIDEO_ON_INDEX_PAGE = False

# Video UI/UX settings
USE_ROUNDED_CORNERS = True  # Default: rounded corners enabled

# allow option to override the default admin url
DJANGO_ADMIN_URL = "admin_for_cinemata_xy/"

WHISPER_CPP_DIR, WHISPER_CPP_COMMAND, WHISPER_CPP_MODEL = get_whisper_cpp_paths()
from .local_settings import *
ALLOWED_HOSTS.append(FRONTEND_HOST.replace("http://", "").replace("https://", ""))
WHISPER_SIZE = "base"

ALLOWED_MEDIA_UPLOAD_TYPES = ['video']

RECAPTCHA_PRIVATE_KEY = ""
RECAPTCHA_PUBLIC_KEY = ""<|MERGE_RESOLUTION|>--- conflicted
+++ resolved
@@ -7,16 +7,11 @@
 PORTAL_NAME = "EngageMedia Video"  #  this is shown on several places, eg on contact email, or html title
 LANGUAGE_CODE = "en-us"
 TIME_ZONE = "Europe/London"
-<<<<<<< HEAD
-
-=======
->>>>>>> d00423f2
 ALLOWED_HOSTS = [
     "127.0.0.1",
     "localhost",
     "cinemata.org",
     "www.cinemata.org",
-<<<<<<< HEAD
     "upload.cinemata.org",
     ".cinemata.org",
 ]
@@ -65,19 +60,13 @@
 ]
 
 
-=======
-]
->>>>>>> d00423f2
 INTERNAL_IPS = "127.0.0.1"
 FRONTEND_HOST = "http://cinemata.org"
 SSL_FRONTEND_HOST = FRONTEND_HOST.replace("http", "https")
 
-<<<<<<< HEAD
 # Upload subdomain configuration
 UPLOAD_SUBDOMAIN = os.getenv('UPLOAD_SUBDOMAIN', 'upload.cinemata.org')
 
-=======
->>>>>>> d00423f2
 BASE_DIR = os.path.dirname(os.path.dirname(os.path.abspath(__file__)))
 
 AUTHENTICATION_BACKENDS = (
@@ -113,10 +102,7 @@
 ]
 
 MIDDLEWARE = [
-<<<<<<< HEAD
     "corsheaders.middleware.CorsMiddleware",
-=======
->>>>>>> d00423f2
     "django.middleware.security.SecurityMiddleware",
     "django.contrib.sessions.middleware.SessionMiddleware",
     "django.middleware.common.CommonMiddleware",
