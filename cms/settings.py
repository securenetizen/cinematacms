import os
from pathlib import Path
from celery.schedules import crontab
from .settings_utils import get_whisper_cpp_paths

# PORTAL SETTINGS
PORTAL_NAME = "EngageMedia Video"  #  this is shown on several places, eg on contact email, or html title
LANGUAGE_CODE = "en-us"
TIME_ZONE = "Europe/London"

# Domain Configuration
MAIN_DOMAINS = [
    "https://dev.cinemata.org",
    "https://cinemata.org",
    "https://stage.cinemata.org",
]
UPLOAD_DOMAINS = [
    "https://dev-uploads.cinemata.org",
    "https://uploads.cinemata.org",
    "https://stage-uploads.cinemata.org",
]
ALL_DOMAINS_HOSTNAMES = [
    url.replace("https://", "").replace("http://", "") for url in MAIN_DOMAINS + UPLOAD_DOMAINS
]

ALLOWED_HOSTS = [
    "127.0.0.1",
    "localhost",
<<<<<<< HEAD
    *ALL_DOMAINS_HOSTNAMES,
=======
    "cinemata.org",
    "www.cinemata.org",
>>>>>>> 0b24fa4f
]

# CSRF Trusted Origins for upload subdomain
CSRF_TRUSTED_ORIGINS = MAIN_DOMAINS + UPLOAD_DOMAINS

# Cookie Settings for Cross-Domain Support
# NOTE: For production, set these to your parent domain, e.g., ".yourdomain.org"
SESSION_COOKIE_DOMAIN = ".cinemata.org"
CSRF_COOKIE_DOMAIN = ".cinemata.org"
SESSION_COOKIE_SAMESITE = 'None'
SESSION_COOKIE_SECURE = True
CSRF_COOKIE_SAMESITE = 'None'
CSRF_COOKIE_SECURE = True

INTERNAL_IPS = "127.0.0.1"
FRONTEND_HOST = "http://cinemata.org"
SSL_FRONTEND_HOST = FRONTEND_HOST.replace("http", "https")

# Upload subdomain configuration
UPLOAD_SUBDOMAIN = os.getenv('UPLOAD_SUBDOMAIN', 'uploads.cinemata.org')

BASE_DIR = os.path.dirname(os.path.dirname(os.path.abspath(__file__)))

AUTHENTICATION_BACKENDS = (
    "django.contrib.auth.backends.ModelBackend",
    "allauth.account.auth_backends.AuthenticationBackend",
)

INSTALLED_APPS = [
    "django.contrib.admin",
    "django.contrib.auth",
    "allauth",
    "allauth.account",
    "allauth.socialaccount",
    "allauth.mfa",
    "django.contrib.contenttypes",
    "django.contrib.sessions",
    "django.contrib.messages",
    "django.contrib.staticfiles",
    "django.contrib.sites",
    "rest_framework",
    "rest_framework.authtoken",
    "imagekit",
    "files.apps.FilesConfig",
    "users.apps.UsersConfig",
    "actions.apps.ActionsConfig",
    "debug_toolbar",
    "mptt",
    "crispy_forms",
    "uploader.apps.UploaderConfig",
    "djcelery_email",
    "tinymce",
    "captcha",
]

MIDDLEWARE = [
    "uploader.middleware.UploadCorsMiddleware",  # Custom CORS middleware for upload endpoints
    "django.middleware.security.SecurityMiddleware",
    "django.contrib.sessions.middleware.SessionMiddleware",
    "django.middleware.common.CommonMiddleware",
    "django.middleware.csrf.CsrfViewMiddleware",
    "django.contrib.auth.middleware.AuthenticationMiddleware",
    "django.contrib.messages.middleware.MessageMiddleware",
    "django.middleware.clickjacking.XFrameOptionsMiddleware",
    "debug_toolbar.middleware.DebugToolbarMiddleware",
    "allauth.account.middleware.AccountMiddleware",
    "users.middleware.AdminMFAMiddleware",
]

ROOT_URLCONF = "cms.urls"

TEMPLATES = [
    {
        "BACKEND": "django.template.backends.django.DjangoTemplates",
        "DIRS": ["templates"],
        "APP_DIRS": True,
        "OPTIONS": {
            "context_processors": [
                "django.template.context_processors.debug",
                "django.template.context_processors.request",
                "django.contrib.auth.context_processors.auth",
                "django.template.context_processors.media",
                "django.contrib.messages.context_processors.messages",
                "files.context_processors.stuff",
                'cms.context_processors.ui_settings',
            ],
        },
    },
]

WSGI_APPLICATION = "cms.wsgi.application"

AUTH_PASSWORD_VALIDATORS = [
    {
        # Checks the similarity between the password and a set of attributes of the user.
        "NAME": "users.password_validators.CustomUserAttributeSimilarityValidator",
        "OPTIONS": {
            "user_attributes": ("username", "email", "first_name", "last_name"),
            "max_similarity": 0.7,
        },
    },
    {
        # Checks whether the password meets a minimum length.
        "NAME": "users.password_validators.CustomMinimumLengthValidator",
        "OPTIONS": {
            "min_length": 14,
        },
    },
    {
        # Checks whether the password occurs in a list of common passwords
        "NAME": "users.password_validators.CustomCommonPasswordValidator",
    },
    {
        # Checks whether the password 'isnt entirely numeric
        "NAME": "users.password_validators.CustomNumericPasswordValidator",
    },
]


FILE_UPLOAD_HANDLERS = [
    "django.core.files.uploadhandler.TemporaryFileUploadHandler",
]

LOGS_DIR = os.path.join(BASE_DIR, "logs")

LOGGING = {
    "version": 1,
    "disable_existing_loggers": False,
    "handlers": {
        "file": {
            "level": "ERROR",
            "class": "logging.FileHandler",
            "filename": os.path.join(LOGS_DIR, "debug.log"),
        },
    },
    "loggers": {
        "django": {
            "handlers": ["file"],
            "level": "ERROR",
            "propagate": True,
        },
    },
}

DATABASES = {
    "default": {
        "ENGINE": "django.db.backends.postgresql",
        "NAME": "mediacms_production",
        "HOST": "127.0.0.1",
        "PORT": "5432",
        "USER": "mediacms",
        "PASSWORD": "mediacms",
        "TEST": {
            "MIRROR": "default",  # mirror - default enables you to work on the database's copy
            "MIGRATE": False,
        },
    }
}

DEFAULT_AUTO_FIELD = 'django.db.models.AutoField'


REDIS_LOCATION = "redis://127.0.0.1:6379/1"
CACHES = {
    "default": {
        "BACKEND": "django_redis.cache.RedisCache",
        "LOCATION": REDIS_LOCATION,
        "OPTIONS": {
            "CLIENT_CLASS": "django_redis.client.DefaultClient",
        },
    }
}

SESSION_ENGINE = "django.contrib.sessions.backends.cache"
SESSION_CACHE_ALIAS = "default"
USE_I18N = True
USE_L10N = True
USE_TZ = True
SITE_ID = 1

# Security improvements
SESSION_COOKIE_AGE = 28800  # 8 hours in seconds
CSRF_COOKIE_AGE = None  # Make CSRF token session-based

STATIC_URL = "/static/"  #  where js/css files are stored on the filesystem
MEDIA_ROOT = BASE_DIR + "/media_files/"  #  where uploaded + encoded media are stored
MEDIA_URL = "/media/"  #  URL where static files are served from the server
STATIC_ROOT = BASE_DIR + "/static/"

AUTH_USER_MODEL = "users.User"
LOGIN_REDIRECT_URL = "/"


# CELERY STUFF
BROKER_URL = REDIS_LOCATION
CELERY_RESULT_BACKEND = BROKER_URL
CELERY_ACCEPT_CONTENT = ["application/json"]
CELERY_TASK_SERIALIZER = "json"
CELERY_RESULT_SERIALIZER = "json"
CELERY_TIMEZONE = TIME_ZONE
CELERY_SOFT_TIME_LIMIT = 2 * 60 * 60
CELERY_WORKER_PREFETCH_MULTIPLIER = 1
CELERYD_PREFETCH_MULTIPLIER = 1

CELERY_BEAT_SCHEDULE = {
    #    'check_running_states': {
    #        'task': 'check_running_states',
    #        'schedule': crontab(minute='*/10'),
    #    },
    #    'check_pending_states': {
    #        'task': 'check_pending_states',
    #        'schedule': crontab(minute='*/120'),
    #    },
    #    'check_media_states': {
    #        'task': 'check_media_states',
    #        'schedule': crontab(hour='*/10'),
    #    },
    # clear expired sessions, every sunday 1.01am. By default Django has 2week expire date
    "clear_sessions": {
        "task": "clear_sessions",
        "schedule": crontab(hour=1, minute=1, day_of_week=6),
    },
    "get_list_of_popular_media": {
        "task": "get_list_of_popular_media",
        "schedule": crontab(hour="*/10"),
    },
    "update_listings_thumbnails": {
        "task": "update_listings_thumbnails",
        "schedule": crontab(hour="*/30"),
    },
    #     "schedule": timedelta(seconds=5),
    #     "args": (16, 16)
}
# TODO: beat, delete chunks from media root
# chunks_dir after xx days...(also uploads_dir)


# protection agains anonymous users
# per ip address limit, for actions as like/dislike/report
TIME_TO_ACTION_ANONYMOUS = 10 * 60

# django-allauth settings
ACCOUNT_SESSION_REMEMBER = True
ACCOUNT_LOGIN_METHODS = {'username', 'email'}
ACCOUNT_SIGNUP_FIELDS = ['email*', 'username*', 'password1*']
ACCOUNT_EMAIL_VERIFICATION = "optional"  # 'mandatory' 'none'
ACCOUNT_LOGIN_ON_EMAIL_CONFIRMATION = True
ACCOUNT_USERNAME_MIN_LENGTH = "4"
ACCOUNT_ADAPTER = "users.adapter.MyAccountAdapter"
ACCOUNT_SIGNUP_FORM_CLASS = "users.forms.SignupForm"
ACCOUNT_USERNAME_VALIDATORS = "users.validators.custom_username_validators"
ACCOUNT_LOGIN_ON_PASSWORD_RESET = True
ACCOUNT_EMAIL_CONFIRMATION_EXPIRE_DAYS = 1
ACCOUNT_LOGIN_BY_CODE_ENABLED = True

# MFA custom configurations here
MFA_FORMS = {
    "authenticate": "users.forms.CustomAuthenticateForm",
    "reauthenticate": "users.forms.CustomReauthenticateTOTPForm",
    "activate_totp": "users.forms.CustomActivateTOTPForm",
}
MFA_RECOVERY_CODE_COUNT = 10
MFA_RECOVERY_CODE_DIGITS = 12
MFA_TOTP_TOLERANCE = 120
MFA_SUPPORTED_TYPES = ["totp", "recovery_codes"]
MFA_TOTP_ISSUER = "Cinemata"

# registration won't be open, might also consider to remove links for register
USERS_CAN_SELF_REGISTER = True

RESTRICTED_DOMAINS_FOR_USER_REGISTRATION = ["xxx.com", "emaildomainwhatever.com"]

# valid options include 'all', 'email_verified', 'advancedUser'
CAN_ADD_MEDIA = "all"

# django rest settings
REST_FRAMEWORK = {
    "DEFAULT_AUTHENTICATION_CLASSES": (
        "rest_framework.authentication.SessionAuthentication",
        "rest_framework.authentication.BasicAuthentication",
        "rest_framework.authentication.TokenAuthentication",
    ),
    "DEFAULT_PAGINATION_CLASS": "rest_framework.pagination.PageNumberPagination",
    "PAGE_SIZE": 50,
    "DEFAULT_PARSER_CLASSES": [
        "rest_framework.parsers.JSONParser",
    ],
    "DEFAULT_RENDERER_CLASSES": [
        "rest_framework.renderers.JSONRenderer",
    ],
}


# cinematacms related
# Portal workflow options:
# 'public' - All uploads are public by default
# 'private' - All uploads are private by default (requires manual approval)
# 'unlisted' - All uploads are unlisted by default
# 'private_verified' - Regular users: private, Trusted users: unlisted (RECOMMENDED)
PORTAL_WORKFLOW = "private_verified"

TEMP_DIRECTORY = "/tmp"  # Don't use a temp directory inside BASE_DIR!!!

MEDIA_UPLOAD_DIR = "original/"
MEDIA_ENCODING_DIR = "encoded/"
THUMBNAIL_UPLOAD_DIR = os.path.join(MEDIA_UPLOAD_DIR, "thumbnails/")
SUBTITLES_UPLOAD_DIR = os.path.join(MEDIA_UPLOAD_DIR, "subtitles/")
HLS_DIR = os.path.join(MEDIA_ROOT, "hls/")

FFMPEG_COMMAND = "ffmpeg"  # this is the path
FFPROBE_COMMAND = "ffprobe"  # this is the path
MP4HLS = "mp4hls"

ALLOW_ANONYMOUS_ACTIONS = ["report", "like", "dislike", "watch"]  # need be a list
MASK_IPS_FOR_ACTIONS = True
# how many seconds a process in running state without reporting progress is
# considered as stale...unfortunately v9 seems to not include time
# some times so raising this high
RUNNING_STATE_STALE = 60 * 60 * 2

# how many times an item need be reported
# to get to private state automatically
REPORTED_TIMES_THRESHOLD = 10

MEDIA_IS_REVIEWED = True  # whether an admin needs to review a media file.
# By default consider this is not needed.
# If set to False, then each new media need be reviewed

# if set to True the url for original file is returned to the API.
SHOW_ORIGINAL_MEDIA = True
# Keep in mind that nginx will serve the file unless there's
# some authentication taking place. Check nginx file and setup a
# basic http auth user/password if you want to restrict access

MAX_MEDIA_PER_PLAYLIST = 70
FRIENDLY_TOKEN_LEN = 9

# for videos, after that duration get split into chunks
# and encoded independently
CHUNKIZE_VIDEO_DURATION = 60 * 5
# aparently this has to be smaller than VIDEO_CHUNKIZE_DURATION
VIDEO_CHUNKS_DURATION = 60 * 4

# always get these two, even if upscaling
MINIMUM_RESOLUTIONS_TO_ENCODE = [240, 360]

# NOTIFICATIONS
USERS_NOTIFICATIONS = {
    "MEDIA_ADDED": True,
    "MEDIA_ENCODED": False,
    "MEDIA_REPORTED": False,
}

ADMINS_NOTIFICATIONS = {
    "NEW_USER": True,
    "MEDIA_ADDED": True,
    "MEDIA_ENCODED": False,
    "MEDIA_REPORTED": True,
}

MAX_CHARS_FOR_COMMENT = 10000  # so that it doesn't end up huge

# this is for fineuploader - media uploads
UPLOAD_DIR = "uploads/"
CHUNKS_DIR = "chunks/"
# bytes, size of uploaded media
UPLOAD_MAX_SIZE = 800 * 1024 * 1000 * 5

# number of files to upload using fineuploader at once
UPLOAD_MAX_FILES_NUMBER = 100
CONCURRENT_UPLOADS = True
CHUNKS_DONE_PARAM_NAME = "done"
FILE_STORAGE = "django.core.files.storage.DefaultStorage"


# valid options: content, author
RELATED_MEDIA_STRATEGY = "content"

# These are passed on every request
LOAD_FROM_CDN = True  # if set to False will not fetch external content
LOGIN_ALLOWED = True  # whether the login button appears
REGISTER_ALLOWED = True  # whether the register button appears
UPLOAD_MEDIA_ALLOWED = True  # whether the upload media button appears
CAN_LIKE_MEDIA = True  # whether the like media appears
CAN_DISLIKE_MEDIA = True  # whether the dislike media appears
CAN_REPORT_MEDIA = True  # whether the report media appears
CAN_SHARE_MEDIA = True  # whether the share media appears

# experimental functionality for user ratings
ALLOW_RATINGS = False
ALLOW_RATINGS_CONFIRMED_EMAIL_ONLY = False

X_FRAME_OPTIONS = "ALLOWALL"
EMAIL_BACKEND = "djcelery_email.backends.CeleryEmailBackend"
CELERY_EMAIL_TASK_CONFIG = {
    "queue": "short_tasks",
}

PRE_UPLOAD_MEDIA_MESSAGE = ""

POST_UPLOAD_AUTHOR_MESSAGE_UNLISTED_NO_COMMENTARY = ""
# a message to be shown on the author of a media file and only
# only in case where unlisted workflow is used and no commentary
# exists

CANNOT_ADD_MEDIA_MESSAGE = ""


# settings specific to unlisted workflow
UNLISTED_WORKFLOW_MAKE_PUBLIC_UPON_COMMENTARY_ADD = False
UNLISTED_WORKFLOW_MAKE_PRIVATE_UPON_COMMENTARY_DELETE = False

MP4HLS_COMMAND = (
    "/home/cinemata/cinematacms/Bento4-SDK-1-6-0-632.x86_64-unknown-linux/bin/mp4hls"
)


DEBUG = False

DEFAULT_FROM_EMAIL = "info@mediacms.io"
EMAIL_HOST_PASSWORD = "xyz"
EMAIL_HOST_USER = "info@mediacms.io"
EMAIL_USE_TLS = True
SERVER_EMAIL = DEFAULT_FROM_EMAIL
EMAIL_HOST = "mediacms.io"
EMAIL_PORT = 587
ADMIN_EMAIL_LIST = ["info@mediacms.io"]

TINYMCE_DEFAULT_CONFIG = {
    "theme": "silver",
    "height": 500,
    "resize": "both",
    "menubar": "file edit view insert format tools table help",
    "menu": {
        "format": {
            "title": "Format",
            "items": "blocks | bold italic underline strikethrough superscript subscript code | "
            "fontfamily fontsize align lineheight | "
            "forecolor backcolor removeformat",
        },
    },
    "plugins": "advlist,autolink,autosave,lists,link,image,charmap,print,preview,anchor,"
    "searchreplace,visualblocks,code,fullscreen,insertdatetime,media,table,paste,directionality,"
    "code,help,wordcount,emoticons,file,image,media",
    "toolbar": "undo redo | code preview | blocks | "
    "bold italic | alignleft aligncenter "
    "alignright alignjustify ltr rtl | bullist numlist outdent indent | "
    "removeformat | restoredraft help | image media",
    "branding": False,  # remove branding
    "promotion": False,  # remove promotion
    "content_css": "/static/lib/tinymce/tinymce_editor.css",  # extra css to load on the body of the editor
    "body_class": "page-main-inner custom-page-wrapper",  # class of the body element in tinymce
    "block_formats": "Paragraph=p; Heading 1=h1; Heading 2=h2; Heading 3=h3;",
    "formats": {  # customize h2 to always have emphasis-large class
        "h2": {"block": "h2", "classes": "emphasis-large"},
    },
    "font_family_formats": (
        "Amulya='Amulya',sans-serif;Facultad='Facultad',sans-serif;"
    ),
    "font_css": "/static/lib/Amulya/amulya.css,/static/lib/Facultad/Facultad-Regular.css",
    "font_size_formats": "16px 18px 24px 32px",
    "images_upload_url": "/tinymce/upload/",
    "images_upload_handler": "tinymce.views.upload_image",
    "automatic_uploads": True,
    "file_picker_types": "image",
    "paste_data_images": True,
    "paste_as_text": False,
    "paste_enable_default_filters": True,
    "paste_word_valid_elements": "b,strong,i,em,h1,h2,h3,h4,h5,h6,p,br,a,ul,ol,li",
    "paste_retain_style_properties": "all",
    "paste_remove_styles": False,
    "paste_merge_formats": True,
    "sandbox_iframes": False,
}

# settings that are related with UX/appearance
# whether a featured item appears enlarged with player on index page
VIDEO_PLAYER_FEATURED_VIDEO_ON_INDEX_PAGE = False

# Video UI/UX settings
USE_ROUNDED_CORNERS = True  # Default: rounded corners enabled

# allow option to override the default admin url
DJANGO_ADMIN_URL = "admin_for_cinemata_xy/"

WHISPER_CPP_DIR, WHISPER_CPP_COMMAND, WHISPER_CPP_MODEL = get_whisper_cpp_paths()
from .local_settings import *


WHISPER_COMMAND = "/home/cinemata/bin/whisper"
WHISPER_SIZE = "base"

ALLOWED_HOSTS.append(FRONTEND_HOST.replace("http://", "").replace("https://", ""))
ALLOWED_MEDIA_UPLOAD_TYPES = ['video']

RECAPTCHA_PRIVATE_KEY = ""
RECAPTCHA_PUBLIC_KEY = ""<|MERGE_RESOLUTION|>--- conflicted
+++ resolved
@@ -12,6 +12,7 @@
 MAIN_DOMAINS = [
     "https://dev.cinemata.org",
     "https://cinemata.org",
+    "https://www.cinemata.org",
     "https://stage.cinemata.org",
 ]
 UPLOAD_DOMAINS = [
@@ -26,12 +27,7 @@
 ALLOWED_HOSTS = [
     "127.0.0.1",
     "localhost",
-<<<<<<< HEAD
     *ALL_DOMAINS_HOSTNAMES,
-=======
-    "cinemata.org",
-    "www.cinemata.org",
->>>>>>> 0b24fa4f
 ]
 
 # CSRF Trusted Origins for upload subdomain
