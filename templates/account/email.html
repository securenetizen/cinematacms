--- conflicted
+++ resolved
@@ -13,6 +13,7 @@
 		<h1>{% trans "Email Addresses" %}</h1>
 
 		{% if user.emailaddress_set.all %}
+		<p>{% trans 'The following email addresses are associated with your account:' %}</p>
 		<p>{% trans 'The following email addresses are associated with your account:' %}</p>
 
 		<form action="{% url 'account_email' %}" class="email_list" method="post">
@@ -47,26 +48,15 @@
 		</form>
 
 		{% else %}
-<<<<<<< HEAD
-		<p><strong>{% trans 'Warning:'%}</strong> {% trans "You currently do not have any email address set up. You should really add an email address so you can receive notifications, reset your password, etc." %}</p>
+		<p><strong>{% trans 'Warning:'%}</strong> {% trans "You currently do not have any email address set up. You should have one so you can receive notifications, reset your password, etc." %}</p>
 		{% endif %}
 
 		<h2>{% trans "Add Email Address" %}</h2>
-=======
-		<p><strong>{% trans 'Warning:'%}</strong> {% trans "You currently do not have any email address set up. You should have one so you can receive notifications, reset your password, etc." %}</p>
-		{% endif %}
-
-		<h2>{% trans "Add email Address" %}</h2>
->>>>>>> a427ebf9
 
 		<form method="post" action="{% url 'account_email' %}" class="add_email">
 			{% csrf_token %}
 			{{ form.as_p }}
-<<<<<<< HEAD
-			<button name="action_add" type="submit">{% trans "Add Email" %}</button>
-=======
 			<button name="action_add" type="submit">{% trans "Add email" %}</button>
->>>>>>> a427ebf9
 		</form>
 
 	</div>
@@ -76,6 +66,7 @@
 {% block extra_body %}
 <script type="text/javascript">
 (function() {
+	var message = "{% trans 'Do you really want to remove the selected email address?' %}";
 	var message = "{% trans 'Do you really want to remove the selected email address?' %}";
 	var actions = document.getElementsByName('action_remove');
 	if (actions.length) {
